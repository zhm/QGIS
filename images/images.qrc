--- conflicted
+++ resolved
@@ -636,12 +636,9 @@
         <file>themes/default/mIconPythonFile.svg</file>
         <file>themes/default/mIconQptFile.svg</file>
         <file>themes/default/mActionNewPage.svg</file>
-<<<<<<< HEAD
         <file>themes/default/mActionDuplicateFeatureDigitized.svg</file>
         <file>themes/default/mActionDuplicateFeature.svg</file>
-=======
         <file>themes/default/mActionExport.svg</file>
->>>>>>> 2b8143a2
     </qresource>
     <qresource prefix="/images/tips">
         <file alias="symbol_levels.png">qgis_tips/symbol_levels.png</file>
