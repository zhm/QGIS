--- conflicted
+++ resolved
@@ -24,11 +24,8 @@
 #include "qgsmapserviceexception.h"
 #include "qgsrasterlayer.h"
 #include "qgsrenderer.h"
-<<<<<<< HEAD
 #include "qgsvectorlayer.h"
 #include "qgsvectordataprovider.h"
-=======
->>>>>>> eae008eb
 
 #include "qgscomposition.h"
 #include "qgscomposerarrow.h"
@@ -94,19 +91,12 @@
 void QgsProjectParser::layersAndStylesCapabilities( QDomElement& parentElement, QDomDocument& doc, const QString& version, bool fullProjectSettings ) const
 {
   QStringList nonIdentifiableLayers = identifyDisabledLayers();
-<<<<<<< HEAD
-  QMap<QString, QgsMapLayer *> layerMap;
-
-  foreach ( const QDomElement &elem, mProjectLayerElements )
-=======
-
   if ( mProjectLayerElements.size() < 1 )
   {
     return;
   }
 
   if ( fullProjectSettings )
->>>>>>> eae008eb
   {
     addDrawingOrder( parentElement, doc );
   }
