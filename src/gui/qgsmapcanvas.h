/***************************************************************************
                          qgsmapcanvas.h  -  description
                             -------------------
    begin                : Sun Jun 30 2002
    copyright            : (C) 2002 by Gary E.Sherman
    email                : sherman at mrcc.com
***************************************************************************/

/***************************************************************************
 *                                                                         *
 *   This program is free software; you can redistribute it and/or modify  *
 *   it under the terms of the GNU General Public License as published by  *
 *   the Free Software Foundation; either version 2 of the License, or     *
 *   (at your option) any later version.                                   *
 *                                                                         *
 ***************************************************************************/

#ifndef QGSMAPCANVAS_H
#define QGSMAPCANVAS_H

#include "qgsconfig.h"

#include <list>
#include <memory>
#include <deque>

#include "qgsrectangle.h"
#include "qgspoint.h"
#include "qgis.h"

#include <QDomDocument>
#include <QGraphicsView>
#include <QtCore>

#include "qgsmapsettings.h" // TEMPORARY

#ifdef HAVE_TOUCH
#include <QGestureEvent>
#endif

class QWheelEvent;
class QPixmap;
class QPaintEvent;
class QKeyEvent;
class ResizeEvent;

class QColor;
class QDomDocument;
class QPaintDevice;
class QMouseEvent;
class QRubberBand;
class QGraphicsScene;

class QgsMapToPixel;
class QgsMapLayer;
class QgsLegend;
class QgsLegendView;
class QgsHighlight;
class QgsVectorLayer;

class QgsLabelingResults;
class QgsMapRenderer;
class QgsMapRendererCache;
class QgsMapRendererQImageJob;
class QgsMapSettings;
class QgsMapCanvasMap;
class QgsMapOverviewCanvas;
class QgsMapTool;

/** \ingroup gui
  * A class that stores visibility and presence in overview flags together
  * with pointer to the layer.
  *
*/
class GUI_EXPORT QgsMapCanvasLayer
{
  public:
    QgsMapCanvasLayer( QgsMapLayer* layer, bool visible = true, bool isInOverview = false )
        : mLayer( layer ), mVisible( visible ), mInOverview( isInOverview ) {}

    void setVisible( bool visible ) { mVisible = visible; }
    void setInOverview( bool isInOverview ) { mInOverview = isInOverview; }

    bool isVisible() const { return mVisible; }
    bool isInOverview() const { return mInOverview; }

    QgsMapLayer* layer() { return mLayer; }
    const QgsMapLayer* layer() const { return mLayer; }

  private:
    QgsMapLayer* mLayer;

    /** Flag whether layer is visible */
    bool mVisible;

    /** Flag whether layer is shown in overview */
    bool mInOverview;
};


/** \ingroup gui
 * Map canvas is a class for displaying all GIS data types on a canvas.
 */

class GUI_EXPORT QgsMapCanvas : public QGraphicsView
{
    Q_OBJECT

  public:

    enum WheelAction { WheelZoom, WheelZoomAndRecenter, WheelZoomToMouseCursor, WheelNothing };

    //! Constructor
    QgsMapCanvas( QWidget * parent = 0, const char *name = 0 );

    //! Destructor
    ~QgsMapCanvas();

    void setLayerSet( QList<QgsMapCanvasLayer>& layers );

    void setCurrentLayer( QgsMapLayer* layer );

    // ### QGIS 3: make QgsMapCanvas independent from overview
    void updateOverview();

    // ### QGIS 3: make QgsMapCanvas independent from overview
    void enableOverviewMode( QgsMapOverviewCanvas* overview );

    //! Get access to properties used for map rendering
    //! @note added in 2.1
    const QgsMapSettings& mapSettings() const;

    //! sets whether to use projections for this layer set
    //! @note added in 2.1
    void setCrsTransformEnabled( bool enabled );

    //! sets destination coordinate reference system
    //! @note added in 2.1
    void setDestinationCrs( const QgsCoordinateReferenceSystem& crs );

    //! Get access to the labeling results (may be null)
    //! @note added in 2.1
    const QgsLabelingResults* labelingResults() const;

    //! Set whether to cache images of rendered layers
    //! @note added in 2.1
    void setCachingEnabled( bool enabled );

    //! Check whether images of rendered layers are curerently being cached
    //! @note added in 2.1
    bool isCachingEnabled() const;

    //! Make sure to remove any rendered images from cache (does nothing if cache is not enabled)
    //! @note added in 2.1
    void clearCache();

    //! Set whether the layers are rendered in parallel or sequentially
    //! @note added in 2.1
    void setParallelRenderingEnabled( bool enabled );

    //! Check whether the layers are rendered in parallel or sequentially
    //! @note added in 2.1
    bool isParallelRenderingEnabled() const;

    //! Set how often map preview should be updated while it is being rendered (in miliseconds)
    //! @note added in 2.1
    void setMapUpdateInterval( int timeMiliseconds );

    //! Find out how often map preview should be updated while it is being rendered (in miliseconds)
    //! @note added in 2.1
    int mapUpdateInterval() const;

    //! @deprecated since 2.1 - there could be more than just one "map" items
    QgsMapCanvasMap* map();

    //! @deprecated since 2.1 - use mapRendererSettings() for anything related to current renderer settings
    Q_DECL_DEPRECATED QgsMapRenderer* mapRenderer();

    //! Accessor for the canvas paint device
    //! @deprecated since 2.1
    Q_DECL_DEPRECATED QPaintDevice &canvasPaintDevice();

    //! Get the last reported scale of the canvas
    double scale();

    //! Clear the map canvas
    //! @deprecated since 2.1 - use refresh() - clear does the same thing
    Q_DECL_DEPRECATED void clear();

    //! Returns the mapUnitsPerPixel (map units per pixel) for the canvas
    double mapUnitsPerPixel() const;

    //! Returns the current zoom exent of the map canvas
    QgsRectangle extent() const;
    //! Returns the combined exent for all layers on the map canvas
    QgsRectangle fullExtent() const;

    //! Set the extent of the map canvas
    void setExtent( const QgsRectangle &r );

    //! Zoom to the full extent of all layers
    void zoomToFullExtent();

    //! Zoom to the previous extent (view)
    void zoomToPreviousExtent();

    //! Zoom to the next extent (view)
    void zoomToNextExtent();

    // ! Clears the list of extents and sets current extent as first item
    void clearExtentHistory();

    /** Zoom to the extent of the selected features of current (vector) layer.
      Added in version 1.2: optionally specify different than current layer */
    void zoomToSelected( QgsVectorLayer* layer = NULL );

    /** Pan to the selected features of current (vector) layer keeping same extent.
      @note added in 2.0 */
    void panToSelected( QgsVectorLayer* layer = NULL );

    /** \brief Sets the map tool currently being used on the canvas */
    void setMapTool( QgsMapTool* mapTool );

    /** \brief Unset the current map tool or last non zoom tool
     *
     * This is called from destructor of map tools to make sure
     * that this map tool won't be used any more.
     * You don't have to call it manualy, QgsMapTool takes care of it.
     */
    void unsetMapTool( QgsMapTool* mapTool );

    /**Returns the currently active tool*/
    QgsMapTool* mapTool();

    /** Write property of QColor bgColor. */
    virtual void setCanvasColor( const QColor & _newVal );
    /** Read property of QColor bgColor. */
    virtual QColor canvasColor() const;

    /** Set color of selected vector features */
    //! @note added in 2.1
    void setSelectionColor( const QColor& color );

    /** Emits signal scaleChanged to update scale in main window */
    void updateScale();

    /** Updates the full extent */
    //! @deprecated since v2.1 - does nothing
    Q_DECL_DEPRECATED void updateFullExtent() {}

    //! return the map layer at position index in the layer stack
    QgsMapLayer *layer( int index );

    //! return number of layers on the map
    int layerCount() const;

    //! return list of layers within map canvas. Added in v1.5
    QList<QgsMapLayer*> layers() const;

    /*! Freeze/thaw the map canvas. This is used to prevent the canvas from
     * responding to events while layers are being added/removed etc.
     * @param frz Boolean specifying if the canvas should be frozen (true) or
     * thawed (false). Default is true.
     */
    void freeze( bool frz = true );

    /*! Accessor for frozen status of canvas */
    bool isFrozen();

    //! Flag the canvas as dirty and needed a refresh
    //! @deprecated since 2.1 - use refresh() to trigger a refresh (clients should not decide explicitly whether canvas is dirty or not)
    Q_DECL_DEPRECATED void setDirty( bool _dirty );

    //! Return the state of the canvas (dirty or not)
    //! @deprecated since 2.1 - dirty flag is not kept anymore - always returns false
    Q_DECL_DEPRECATED bool isDirty() const;

    //! Set map units (needed by project properties dialog)
    void setMapUnits( QGis::UnitType mapUnits );
    //! Get the current canvas map units

    QGis::UnitType mapUnits() const;

    //! Get the current coordinate transform
    const QgsMapToPixel* getCoordinateTransform();

    //! Find out whether rendering is in progress
    bool isDrawing();

    //! returns current layer (set by legend widget)
    QgsMapLayer* currentLayer();

    //! set wheel action and zoom factor (should be greater than 1)
    void setWheelAction( WheelAction action, double factor = 2 );

    //! Zoom in with fixed factor
    void zoomIn( );

    //! Zoom out with fixed factor
    void zoomOut( );

    //! Zoom to a specific scale
    // added in 1.5
    void zoomScale( double scale );

    //! Zoom with the factor supplied. Factor > 1 zooms out, interval (0,1) zooms in
    void zoomByFactor( double scaleFactor );

    //! Zooms in/out with a given center
    void zoomWithCenter( int x, int y, bool zoomIn );

    //! used to determine if anti-aliasing is enabled or not
    void enableAntiAliasing( bool theFlag );

    //! true if antialising is enabled
    bool antiAliasingEnabled() const { return mSettings.testFlag( QgsMapSettings::Antialiasing ); }

    //! Select which Qt class to render with
    //! @deprecated since 2.1 - does nothing because now we always render to QImage
    Q_DECL_DEPRECATED void useImageToRender( bool theFlag );

    // following 2 methods should be moved elsewhere or changed to private
    // currently used by pan map tool
    //! Ends pan action and redraws the canvas.
    void panActionEnd( QPoint releasePoint );

    //! Called when mouse is moving and pan is activated
    void panAction( QMouseEvent * event );

    //! returns last position of mouse cursor
    QPoint mouseLastXY();

  public slots:

    /**Repaints the canvas map*/
    void refresh();

    //! Receives signal about selection change, and pass it on with layer info
    void selectionChangedSlot();

    //! Save the convtents of the map canvas to disk as an image
    void saveAsImage( QString theFileName, QPixmap * QPixmap = 0, QString = "PNG" );

    //! This slot is connected to the visibility change of one or more layers
    void layerStateChange();

    //! Whether to suppress rendering or not
    void setRenderFlag( bool theFlag );
    //! State of render suppression flag
    bool renderFlag() {return mRenderFlag;};

    /** A simple helper method to find out if on the fly projections are enabled or not */
    bool hasCrsTransformEnabled();

    //! @deprecated in 2.1 - does nothing - kept for API compatibility
    Q_DECL_DEPRECATED void updateMap();

    //! stop rendering (if there is any right now)
    //! @note added in 2.1
    void stopRendering();

    //! @deprecated since 2.1 - does nothing - errors are reported by different means
    Q_DECL_DEPRECATED void showError( QgsMapLayer * mapLayer );

    //! called to read map canvas settings from project
    void readProject( const QDomDocument & );

    //! called to write map canvas settings to project
    void writeProject( QDomDocument & );

    //! ask user about datum transformation
    void getDatumTransformInfo( const QgsMapLayer* ml, const QString& srcAuthId, const QString& destAuthId );

  private slots:
    //! called when current maptool is destroyed
    void mapToolDestroyed();

    //! called when a renderer job has finished successfully or when it was cancelled
    void rendererJobFinished();

    void mapUpdateTimeout();

    void refreshMap();

    //! Layer says something has changed that affects its appearance
    void layerRequestedRepaint();

  signals:
    /** Let the owner know how far we are with render operations */
    //! @deprecated since 2.1 - already unused in 2.0 anyway
    Q_DECL_DEPRECATED void setProgress( int, int );

    /** emits current mouse position
        \note changed in 1.3 */
    void xyCoordinates( const QgsPoint &p );

    //! Emitted when the scale of the map changes
    void scaleChanged( double );

    //! Emitted when the extents of the map change
    void extentsChanged();

    /** Emitted when the canvas has rendered.

     Passes a pointer to the painter on which the map was drawn. This is
     useful for plugins that wish to draw on the map after it has been
     rendered.  Passing the painter allows plugins to work when the map is
     being rendered onto a pixmap other than the mapCanvas own pixmap member.

    */
    //! TODO: deprecate when decorations are reimplemented as map canvas items
    //! - anything related to rendering progress is not visible outside of map canvas
    //! - additional drawing shall be done directly within the renderer job or independently as a map canvas item
    void renderComplete( QPainter * );

    /** Emitted when canvas finished a refresh request.
    \note Added in 2.0 */
    //! @deprecated since 2.1 - anything related to rendering progress is not visible outside of map canvas
    Q_DECL_DEPRECATED void mapCanvasRefreshed();

    /** Emitted when the canvas is about to be rendered.
      \note Added in 1.5 */
    //! @deprecated since 2.1 - anything related to rendering progress is not visible outside of map canvas
    Q_DECL_DEPRECATED void renderStarting();

    //! Emitted when a new set of layers has been received
    void layersChanged();

    //! Emit key press event
    void keyPressed( QKeyEvent * e );

    //! Emit key release event
    void keyReleased( QKeyEvent * e );

    //! Emit map tool changed event
    void mapToolSet( QgsMapTool *tool );

    // ### QGIS 3: remove the signal
    //! Emitted when selection in any layer gets changed
    void selectionChanged( QgsMapLayer * layer );

    //! Emitted when zoom last status changed
    //! @note: this signal was added in version 1.4
    void zoomLastStatusChanged( bool );

    //! Emitted when zoom next status changed
    //! @note: this signal was added in version 1.4
    void zoomNextStatusChanged( bool );

    //! Emitted when on-the-fly projection has been turned on/off
    //! @note added in 2.1
    void hasCrsTransformEnabledChanged( bool flag );

    //! Emitted when map CRS has changed
    //! @note added in 2.1
    void destinationCrsChanged();

    //! Emmitted when map units are changed
    //! @note added in 2.1
    void mapUnitsChanged();

  protected:
#ifdef HAVE_TOUCH
    //! Overridden standard event to be gestures aware
    bool event( QEvent * e );
#endif

    //! Overridden key press event
    void keyPressEvent( QKeyEvent * e );

    //! Overridden key release event
    void keyReleaseEvent( QKeyEvent * e );

    //! Overridden mouse double click event
    void mouseDoubleClickEvent( QMouseEvent * e );

    //! Overridden mouse move event
    void mouseMoveEvent( QMouseEvent * e );

    //! Overridden mouse press event
    void mousePressEvent( QMouseEvent * e );

    //! Overridden mouse release event
    void mouseReleaseEvent( QMouseEvent * e );

    //! Overridden mouse wheel event
    void wheelEvent( QWheelEvent * e );

    //! Overridden resize event
    void resizeEvent( QResizeEvent * e );

    //! Overridden paint event
    void paintEvent( QPaintEvent * e );

    //! Overridden drag enter event
    void dragEnterEvent( QDragEnterEvent * e );

    //! called when panning is in action, reset indicates end of panning
    void moveCanvasContents( bool reset = false );

    //! called on resize or changed extent to notify canvas items to change their rectangle
    void updateCanvasItemPositions();

    /// implementation struct
    class CanvasProperties;

    /// Handle pattern for implementation object
    std::auto_ptr<CanvasProperties> mCanvasProperties;

    /**debugging member
       invoked when a connect() is made to this object
    */
    void connectNotify( const char * signal );

  private:
    /// this class is non-copyable
    /**
       @note

       Otherwise std::auto_ptr would pass the object responsiblity on to the
       copy like a hot potato leaving the copyer in a weird state.
     */
    QgsMapCanvas( QgsMapCanvas const & );

    //! encompases all map settings necessary for map rendering
    QgsMapSettings mSettings;

    //! all map rendering is done in this class
    QgsMapRenderer* mMapRenderer;

    //! owns pixmap with rendered map and controls rendering
    QgsMapCanvasMap* mMap;

    //! map overview widget - it's controlled by QgsMapCanvas
    QgsMapOverviewCanvas* mMapOverview;

    //! Flag indicating if the map canvas is frozen.
    bool mFrozen;

    //! Flag that allows squashing multiple refresh() calls into just one delayed rendering job
    bool mRefreshScheduled;

    //! determines whether user has requested to suppress rendering
    bool mRenderFlag;

    //! current layer in legend
    QgsMapLayer* mCurrentLayer;

    //! graphics scene manages canvas items
    QGraphicsScene* mScene;

    //! pointer to current map tool
    QgsMapTool* mMapTool;

    //! previous tool if current is for zooming/panning
    QgsMapTool* mLastNonZoomMapTool;

    //! recently used extent
    QList <QgsRectangle> mLastExtent;
    int mLastExtentIndex;

    //! Scale factor multiple for default zoom in/out
    double mWheelZoomFactor;

    //! Mouse wheel action
    WheelAction mWheelAction;

    //! Timer that periodically fires while map rendering is in progress to update the visible map
    QTimer mMapUpdateTimer;

    //! Job that takes care of map rendering in background
    QgsMapRendererQImageJob* mJob;

    //! Flag determining whether the active job has been cancelled
    bool mJobCancelled;

    //! Labeling results from the recently rendered map
    QgsLabelingResults* mLabelingResults;

    //! Whether layers are rendered sequentially or in parallel
    bool mUseParallelRendering;

    //! Whether to add rendering stats to the rendered image
    bool mDrawRenderingStats;

    //! Optionally use cache with rendered map layers for the current map settings
    QgsMapRendererCache* mCache;

<<<<<<< HEAD
=======
    //! indicates whether antialiasing will be used for rendering
    bool mAntiAliasing;

    QTimer *mResizeTimer;
>>>>>>> 4e3738a2
}; // class QgsMapCanvas




/** Class that does synchronization between QgsMapCanvas and its associated QgsMapRenderer:
 *   - changes done in map canvas settings are pushed to map renderer
 *   - changes done in map renderer are pushed to map canvas settings
 *
 * This class can be removed within API cleanup when QgsMapRenderer will not be accessible from canvas API anymore.
 * Added in 2.1. This class is not a part of public API!
 */
class QgsMapCanvasRendererSync : public QObject
{
  Q_OBJECT
public:
  QgsMapCanvasRendererSync( QgsMapCanvas* canvas, QgsMapRenderer* renderer );

protected slots:
  void onExtentC2R();
  void onExtentR2C();

  void onMapUnitsC2R();
  void onMapUnitsR2C();

  void onCrsTransformC2R();
  void onCrsTransformR2C();

  void onDestCrsC2R();
  void onDestCrsR2C();

  void onLayersC2R();

protected:
  QgsMapCanvas* mCanvas;
  QgsMapRenderer* mRenderer;
};


#endif<|MERGE_RESOLUTION|>--- conflicted
+++ resolved
@@ -586,13 +586,8 @@
     //! Optionally use cache with rendered map layers for the current map settings
     QgsMapRendererCache* mCache;
 
-<<<<<<< HEAD
-=======
-    //! indicates whether antialiasing will be used for rendering
-    bool mAntiAliasing;
 
     QTimer *mResizeTimer;
->>>>>>> 4e3738a2
 }; // class QgsMapCanvas
 
 
