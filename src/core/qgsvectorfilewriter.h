/***************************************************************************
                          qgsvectorfilewriter.h
                          generic vector file writer
                             -------------------
    begin                : Jun 6 2004
    copyright            : (C) 2004 by Tim Sutton
    email                : tim at linfiniti.com
 ***************************************************************************/

/***************************************************************************
 *                                                                         *
 *   This program is free software; you can redistribute it and/or modify  *
 *   it under the terms of the GNU General Public License as published by  *
 *   the Free Software Foundation; either version 2 of the License, or     *
 *   (at your option) any later version.                                   *
 *                                                                         *
 ***************************************************************************/

#ifndef _QGSVECTORFILEWRITER_H_
#define _QGSVECTORFILEWRITER_H_

#include "qgsvectorlayer.h"
#include "qgsfield.h"
#include "qgssymbolv2.h"

#include <QPair>

typedef void *OGRDataSourceH;
typedef void *OGRLayerH;
typedef void *OGRGeometryH;
typedef void *OGRFeatureH;

class QgsSymbolLayerV2;
class QTextCodec;

/** \ingroup core
  * A convenience class for writing vector files to disk.
 There are two possibilities how to use this class:
 1. static call to QgsVectorFileWriter::writeAsShapefile(...) which saves the whole vector layer
 2. create an instance of the class and issue calls to addFeature(...)

 Currently supports only writing to shapefiles, but shouldn't be a problem to add capability
 to support other OGR-writable formats.
 */
class CORE_EXPORT QgsVectorFileWriter
{
  public:

    enum WriterError
    {
      NoError = 0,
      ErrDriverNotFound,
      ErrCreateDataSource,
      ErrCreateLayer,
      ErrAttributeTypeUnsupported,
      ErrAttributeCreationFailed,
      ErrProjection,  // added in 1.5
      ErrFeatureWriteFailed, // added in 1.6
      ErrInvalidLayer, // added in 2.0
    };

<<<<<<< HEAD
=======
    //added in 2.0
    enum SymbologyExport
    {
      NoSymbology = 0, //export only data
      FeatureSymbology, //Keeps the number of features and export symbology per feature
      SymbolLayerSymbology //Exports one feature per symbol layer (considering symbol levels)
    };

    /** Write contents of vector layer to a shapefile
        @deprecated Use writeAsVectorFormat instead*/
    Q_DECL_DEPRECATED static WriterError writeAsShapefile( QgsVectorLayer* layer,
        const QString& shapefileName,
        const QString& fileEncoding,
        const QgsCoordinateReferenceSystem *destCRS,
        bool onlySelected = false,
        QString *errorMessage = 0,
        const QStringList &datasourceOptions = QStringList(), // added in 1.6
        const QStringList &layerOptions = QStringList() // added in 1.6
                                                         );

>>>>>>> 9f9ce329
    /** Write contents of vector layer to an (OGR supported) vector formt
        @note: this method was added in version 1.5
    @param layer layer to write
    @param fileName file name to write to
    @param fileEncoding encoding to use
    @param destCRS pointer to CRS to reproject exported geometries to
    @param driverName OGR driver to use
    @param onlySelected write only selected features of layer
    @param errorMessage pointer to buffer fo error message
    @param datasourceOptions list of OGR data source creation options
    @param layerOptions list of OGR layer creation options
    @param skipAttributeCreation only write geometries
    @param newFilename QString pointer which will contain the new file name created
        (in case it is different to fileName).
    */
    static WriterError writeAsVectorFormat( QgsVectorLayer* layer,
                                            const QString& fileName,
                                            const QString& fileEncoding,
                                            const QgsCoordinateReferenceSystem *destCRS,
                                            const QString& driverName = "ESRI Shapefile",
                                            bool onlySelected = false,
                                            QString *errorMessage = 0,
                                            const QStringList &datasourceOptions = QStringList(),  // added in 1.6
                                            const QStringList &layerOptions = QStringList(),  // added in 1.6
                                            bool skipAttributeCreation = false, // added in 1.6
                                            QString *newFilename = 0, // added in 1.9
                                            SymbologyExport symbologyExport = NoSymbology, //added in 2.0
                                            double symbologyScale = 1.0 // added in 2.0
                                          );

    /** create shapefile and initialize it */
    QgsVectorFileWriter( const QString& vectorFileName,
                         const QString& fileEncoding,
                         const QgsFields& fields,
                         QGis::WkbType geometryType,
                         const QgsCoordinateReferenceSystem* srs,
                         const QString& driverName = "ESRI Shapefile",
                         const QStringList &datasourceOptions = QStringList(), // added in 1.6
                         const QStringList &layerOptions = QStringList(), // added in 1.6
                         QString *newFilename = 0, // added in 1.9
                         SymbologyExport symbologyExport = NoSymbology//added in 2.0
                       );

    /**Returns map with format filter string as key and OGR format key as value*/
    static QMap< QString, QString> supportedFiltersAndFormats();

    /**Returns driver list that can be used for dialogs. It contains all OGR drivers
     * + some additional internal QGIS driver names to distinguish between more
     * supported formats of the same OGR driver
     */
    static QMap< QString, QString> ogrDriverList();

    /**Returns filter string that can be used for dialogs*/
    static QString fileFilterString();

    /**Creates a filter for an OGR driver key*/
    static QString filterForDriver( const QString& driverName );

    /** checks whether there were any errors in constructor */
    WriterError hasError();

    /** retrieves error message
     * @note added in 1.5
     */
    QString errorMessage();

    /** add feature to the currently opened shapefile */
    bool addFeature( QgsFeature& feature, QgsFeatureRendererV2* renderer = 0, QGis::UnitType outputUnit = QGis::Meters );

    //! @note not available in python bindings
    QMap<int, int> attrIdxToOgrIdx() { return mAttrIdxToOgrIdx; }

    /** close opened shapefile for writing */
    ~QgsVectorFileWriter();

    /** Delete a shapefile (and its accompanying shx / dbf / prf)
     * @param theFileName /path/to/file.shp
     * @return bool true if the file was deleted successfully
     */
    static bool deleteShapeFile( QString theFileName );

    SymbologyExport symbologyExport() const { return mSymbologyExport; }
    void setSymbologyExport( SymbologyExport symExport ) { mSymbologyExport = symExport; }

    double symbologyScaleDenominator() const { return mSymbologyScaleDenominator; }
    void setSymbologyScaleDenominator( double d ) { mSymbologyScaleDenominator = d; }

  protected:
    //! @note not available in python bindings
    OGRGeometryH createEmptyGeometry( QGis::WkbType wkbType );

    OGRDataSourceH mDS;
    OGRLayerH mLayer;
    OGRGeometryH mGeom;

    QgsFields mFields;

    /** contains error value if construction was not successful */
    WriterError mError;
    QString mErrorMessage;

    QTextCodec *mCodec;

    /** geometry type which is being used */
    QGis::WkbType mWkbType;

    /** map attribute indizes to OGR field indexes */
    QMap<int, int> mAttrIdxToOgrIdx;

    SymbologyExport mSymbologyExport;

    QMap< QgsSymbolLayerV2*, QString > mSymbolLayerTable;

    /**Scale for symbology export (e.g. for symbols units in map units)*/
    double mSymbologyScaleDenominator;

  private:
    static bool driverMetadata( QString driverName, QString &longName, QString &trLongName, QString &glob, QString &ext );
    void createSymbolLayerTable( QgsVectorLayer* vl,  const QgsCoordinateTransform* ct, OGRDataSourceH ds );
    OGRFeatureH createFeature( QgsFeature& feature );
    bool writeFeature( OGRLayerH layer, OGRFeatureH feature );

    /**Writes features considering symbol level order*/
    WriterError exportFeaturesSymbolLevels( QgsVectorLayer* layer, const QgsCoordinateTransform* ct, QString* errorMessage = 0 );
    double mmScaleFactor( double scaleDenominator, QgsSymbolV2::OutputUnit symbolUnits, QGis::UnitType mapUnits );
    double mapUnitScaleFactor( double scaleDenominator, QgsSymbolV2::OutputUnit symbolUnits, QGis::UnitType mapUnits );
    QgsRenderContext renderContext() const;
    void startRender( QgsVectorLayer* vl ) const;
    void stopRender( QgsVectorLayer* vl ) const;
    QgsFeatureRendererV2* symbologyRenderer( QgsVectorLayer* vl ) const;
    /**Adds attributes needed for classification*/
    void addRendererAttributes( QgsVectorLayer* vl, QgsAttributeList& attList );

};

#endif<|MERGE_RESOLUTION|>--- conflicted
+++ resolved
@@ -59,8 +59,6 @@
       ErrInvalidLayer, // added in 2.0
     };
 
-<<<<<<< HEAD
-=======
     //added in 2.0
     enum SymbologyExport
     {
@@ -69,19 +67,6 @@
       SymbolLayerSymbology //Exports one feature per symbol layer (considering symbol levels)
     };
 
-    /** Write contents of vector layer to a shapefile
-        @deprecated Use writeAsVectorFormat instead*/
-    Q_DECL_DEPRECATED static WriterError writeAsShapefile( QgsVectorLayer* layer,
-        const QString& shapefileName,
-        const QString& fileEncoding,
-        const QgsCoordinateReferenceSystem *destCRS,
-        bool onlySelected = false,
-        QString *errorMessage = 0,
-        const QStringList &datasourceOptions = QStringList(), // added in 1.6
-        const QStringList &layerOptions = QStringList() // added in 1.6
-                                                         );
-
->>>>>>> 9f9ce329
     /** Write contents of vector layer to an (OGR supported) vector formt
         @note: this method was added in version 1.5
     @param layer layer to write
@@ -205,7 +190,7 @@
     bool writeFeature( OGRLayerH layer, OGRFeatureH feature );
 
     /**Writes features considering symbol level order*/
-    WriterError exportFeaturesSymbolLevels( QgsVectorLayer* layer, const QgsCoordinateTransform* ct, QString* errorMessage = 0 );
+    WriterError exportFeaturesSymbolLevels( QgsVectorLayer* layer, QgsFeatureIterator& fit, const QgsCoordinateTransform* ct, QString* errorMessage = 0 );
     double mmScaleFactor( double scaleDenominator, QgsSymbolV2::OutputUnit symbolUnits, QGis::UnitType mapUnits );
     double mapUnitScaleFactor( double scaleDenominator, QgsSymbolV2::OutputUnit symbolUnits, QGis::UnitType mapUnits );
     QgsRenderContext renderContext() const;
