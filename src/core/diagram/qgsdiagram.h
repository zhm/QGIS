/***************************************************************************
    qgsdiagram.h
    ---------------------
    begin                : March 2011
    copyright            : (C) 2011 by Marco Hugentobler
    email                : marco dot hugentobler at sourcepole dot ch
 ***************************************************************************
 *                                                                         *
 *   This program is free software; you can redistribute it and/or modify  *
 *   it under the terms of the GNU General Public License as published by  *
 *   the Free Software Foundation; either version 2 of the License, or     *
 *   (at your option) any later version.                                   *
 *                                                                         *
 ***************************************************************************/
#ifndef QGSDIAGRAM_H
#define QGSDIAGRAM_H

#include "qgsfeature.h"
#include <QPen>
#include <QBrush>

class QPainter;
class QPointF;
class QgsDiagramSettings;
class QgsDiagramInterpolationSettings;

class QgsRenderContext;

class QgsExpression;



/**Base class for all diagram types*/
class CORE_EXPORT QgsDiagram
{
  public:
<<<<<<< HEAD
    virtual ~QgsDiagram() {}
    /** Returns an instance that is equivalent to this one
     * @note added in 2.1 */
    virtual QgsDiagram* clone() const = 0;
=======
    virtual ~QgsDiagram() { clearCache(); }
    void clearCache();
    QgsExpression* getExpression( const QString& expression, const QgsFields* fields );
    /** @deprecated `void renderDiagram( const QgsFeature& feature, QgsRenderContext& c, const QgsDiagramSettings& s, const QPointF& position )` should be used instead */
    virtual Q_DECL_DEPRECATED void renderDiagram( const QgsAttributes& att, QgsRenderContext& c, const QgsDiagramSettings& s, const QPointF& position );
>>>>>>> 4e3738a2
    /**Draws the diagram at the given position (in pixel coordinates)*/
    virtual void renderDiagram( const QgsFeature& feature, QgsRenderContext& c, const QgsDiagramSettings& s, const QPointF& position ) = 0;
    virtual QString diagramName() const = 0;
    /**Returns the size in map units the diagram will use to render.*/
    virtual QSizeF diagramSize( const QgsAttributes& attributes, const QgsRenderContext& c, const QgsDiagramSettings& s ) = 0;
    /** @deprecated `QSizeF diagramSize( const QgsFeature& feature, const QgsRenderContext& c, const QgsDiagramSettings& s, const QgsDiagramInterpolationSettings& is )` should be used instead */
    virtual Q_DECL_DEPRECATED QSizeF diagramSize( const QgsAttributes& attributes, const QgsRenderContext& c, const QgsDiagramSettings& s, const QgsDiagramInterpolationSettings& is );
    /**Returns the size in map units the diagram will use to render. Interpolate size*/
    virtual QSizeF diagramSize( const QgsFeature& feature, const QgsRenderContext& c, const QgsDiagramSettings& s, const QgsDiagramInterpolationSettings& is ) = 0;

  protected:
    /** Changes the pen width to match the current settings and rendering context
     *  @param pen The pen to modify
     *  @param s   The settings that specify the pen width
     *  @param c   The rendering specifying the proper scale units for pixel conversion
     */
    void setPenWidth( QPen& pen, const QgsDiagramSettings& s, const QgsRenderContext& c );

    /** Calculates a size to match the current settings and rendering context
     *  @param size The size to convert
     *  @param s    The settings that specify the size type
     *  @param c    The rendering specifying the proper scale units for pixel conversion
     *
     *  @return The converted size for rendering
     */
    QSizeF sizePainterUnits( const QSizeF& size, const QgsDiagramSettings& s, const QgsRenderContext& c );

    /** Calculates a length to match the current settings and rendering context
     *  @param l    The length to convert
     *  @param s    Unused
     *  @param c    The rendering specifying the proper scale units for pixel conversion
     *
     *  @return The converted length for rendering
     */
    float sizePainterUnits( float l, const QgsDiagramSettings& s, const QgsRenderContext& c );

    /** Calculates a size to match the current settings and rendering context
     *  @param s    The settings that contain the font size and size type
     *  @param c    The rendering specifying the proper scale units for pixel conversion
     *
     *  @return The properly scaled font for rendering
     */
    QFont scaledFont( const QgsDiagramSettings& s, const QgsRenderContext& c );

  private:
    QMap<QString, QgsExpression*> mExpressions;
};

#endif // QGSDIAGRAM_H<|MERGE_RESOLUTION|>--- conflicted
+++ resolved
@@ -34,18 +34,15 @@
 class CORE_EXPORT QgsDiagram
 {
   public:
-<<<<<<< HEAD
-    virtual ~QgsDiagram() {}
+    virtual ~QgsDiagram() { clearCache(); }
     /** Returns an instance that is equivalent to this one
      * @note added in 2.1 */
     virtual QgsDiagram* clone() const = 0;
-=======
-    virtual ~QgsDiagram() { clearCache(); }
+
     void clearCache();
     QgsExpression* getExpression( const QString& expression, const QgsFields* fields );
     /** @deprecated `void renderDiagram( const QgsFeature& feature, QgsRenderContext& c, const QgsDiagramSettings& s, const QPointF& position )` should be used instead */
     virtual Q_DECL_DEPRECATED void renderDiagram( const QgsAttributes& att, QgsRenderContext& c, const QgsDiagramSettings& s, const QPointF& position );
->>>>>>> 4e3738a2
     /**Draws the diagram at the given position (in pixel coordinates)*/
     virtual void renderDiagram( const QgsFeature& feature, QgsRenderContext& c, const QgsDiagramSettings& s, const QPointF& position ) = 0;
     virtual QString diagramName() const = 0;
