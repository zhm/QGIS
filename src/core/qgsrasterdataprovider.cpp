--- conflicted
+++ resolved
@@ -275,11 +275,7 @@
 #if 0
 QgsRasterBandStats QgsRasterDataProvider::bandStatistics( int theBandNo )
 {
-<<<<<<< HEAD
-  QgsDebugMsg( QString( "theBandNo = %1" ).arg( theBandNo ) );
-=======
   // TODO: cache stats here in provider
->>>>>>> 1eeb537e
   double myNoDataValue = noDataValue();
   QgsRasterBandStats myRasterBandStats;
   myRasterBandStats.elementCount = 0; // because we'll be counting only VALID pixels later
@@ -288,15 +284,7 @@
 
   int myDataType = dataType( theBandNo );
 
-<<<<<<< HEAD
-  int  myNXBlocks, myNYBlocks, myXBlockSize, myYBlockSize;
-  myXBlockSize = xBlockSize();
-  myYBlockSize = yBlockSize();
-
-  if ( !( capabilities() & QgsRasterDataProvider::Size ) || xSize() == 0 || ySize() == 0 || myXBlockSize == 0 || myYBlockSize == 0 )
-=======
   if ( xBlockSize() == 0 || yBlockSize() == 0 )
->>>>>>> 1eeb537e
   {
     QgsDebugMsg( "Cannot collect statistics (raster size or block size) are unknown" );
     return QgsRasterBandStats(); //invalid raster band stats
@@ -337,13 +325,8 @@
       {
         for ( int iX = 0; iX < nXValid; iX++ )
         {
-<<<<<<< HEAD
-          double myValue = readValue( myData, myDataType, iX + ( iY * myXBlockSize ) );
-          QgsDebugMsgLevel( QString( "%1 %2 value %3" ).arg( iX ).arg( iY ).arg( myValue ), 10 );
-=======
           double myValue = readValue( myData, myDataType, iX + ( iY * xBlockSize() ) );
           //QgsDebugMsg ( QString ( "%1 %2 value %3" ).arg (iX).arg(iY).arg( myValue ) );
->>>>>>> 1eeb537e
 
           if ( mValidNoDataValue && 
                ( ( std::isnan( myNoDataValue ) && std::isnan( myValue ) ) ||  qAbs( myValue - myNoDataValue ) <= TINY_VALUE ) ) 
@@ -422,12 +405,8 @@
             continue; // NULL
           }
 
-<<<<<<< HEAD
-          myRasterBandStats.sumOfSquares += static_cast < double >( pow( myValue - myRasterBandStats.mean, 2 ) );
-=======
           myRasterBandStats.sumOfSquares += static_cast < double >
                                             ( qPow( myValue - myRasterBandStats.mean, 2 ) );
->>>>>>> 1eeb537e
         }
       }
     } //end of column wise loop
@@ -436,10 +415,6 @@
   //divide result by sample size - 1 and get square root to get stdev
   myRasterBandStats.stdDev = static_cast < double >( sqrt( myRasterBandStats.sumOfSquares / ( myRasterBandStats.elementCount - 1 ) ) );
 
-<<<<<<< HEAD
-#ifdef QGISDEBUG
-=======
->>>>>>> 1eeb537e
   QgsDebugMsg( "************ STATS **************" );
   QgsDebugMsg( QString( "VALID NODATA %1" ).arg( mValidNoDataValue ) );
   QgsDebugMsg( QString( "MIN %1" ).arg( myRasterBandStats.minimumValue ) );
@@ -447,10 +422,6 @@
   QgsDebugMsg( QString( "RANGE %1" ).arg( myRasterBandStats.range ) );
   QgsDebugMsg( QString( "MEAN %1" ).arg( myRasterBandStats.mean ) );
   QgsDebugMsg( QString( "STDDEV %1" ).arg( myRasterBandStats.stdDev ) );
-<<<<<<< HEAD
-#endif
-=======
->>>>>>> 1eeb537e
 
   CPLFree( myData );
   myRasterBandStats.statsGathered = true;
