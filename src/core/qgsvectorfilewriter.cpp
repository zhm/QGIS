--- conflicted
+++ resolved
@@ -684,13 +684,8 @@
     outputCRS = &layer->crs();
   }
   QgsVectorFileWriter* writer =
-<<<<<<< HEAD
-    new QgsVectorFileWriter( fileName, fileEncoding, skipAttributeCreation ? QgsFields() : layer->pendingFields(), layer->wkbType(), outputCRS, driverName, datasourceOptions, layerOptions, newFilename );
-=======
-    new QgsVectorFileWriter( fileName, fileEncoding, skipAttributeCreation ? QgsFieldMap() : layer->pendingFields(), layer->wkbType(),
-                             outputCRS, driverName, datasourceOptions, layerOptions, newFilename, symbologyExport );
+    new QgsVectorFileWriter( fileName, fileEncoding, skipAttributeCreation ? QgsFields() : layer->pendingFields(), layer->wkbType(), outputCRS, driverName, datasourceOptions, layerOptions, newFilename, symbologyExport );
   writer->setSymbologyScaleDenominator( symbologyScale );
->>>>>>> 9f9ce329
 
   if ( newFilename )
   {
@@ -712,16 +707,20 @@
     errorMessage->clear();
   }
 
-<<<<<<< HEAD
-=======
   QgsAttributeList allAttr = skipAttributeCreation ? QgsAttributeList() : layer->pendingAllAttributesList();
   QgsFeature fet;
 
   //add possible attributes needed by renderer
   writer->addRendererAttributes( layer, allAttr );
-  layer->select( allAttr, QgsRectangle(), layer->wkbType() != QGis::WKBNoGeometry );
-
->>>>>>> 9f9ce329
+
+  QgsFeatureRequest req;
+  if ( layer->wkbType() == QGis::WKBNoGeometry )
+  {
+    req.setFlags( QgsFeatureRequest::NoGeometry );
+  }
+  req.setSubsetOfAttributes( allAttr );
+  QgsFeatureIterator fit = layer->getFeatures( req );
+
   const QgsFeatureIds& ids = layer->selectedFeaturesIds();
 
   // Create our transform
@@ -748,7 +747,7 @@
     if ( r->capabilities() & QgsFeatureRendererV2::SymbolLevels
          && r->usingSymbolLevels() )
     {
-      QgsVectorFileWriter::WriterError error = writer->exportFeaturesSymbolLevels( layer, ct, errorMessage );
+      QgsVectorFileWriter::WriterError error = writer->exportFeaturesSymbolLevels( layer, fit, ct, errorMessage );
       delete writer;
       delete ct;
       return ( error == NoError ) ? NoError : ErrFeatureWriteFailed;
@@ -757,15 +756,6 @@
 
   int n = 0, errors = 0;
 
-<<<<<<< HEAD
-  QgsFeatureRequest req;
-  if ( layer->wkbType() == QGis::WKBNoGeometry )
-    req.setFlags( QgsFeatureRequest::NoGeometry );
-  if ( skipAttributeCreation )
-    req.setSubsetOfAttributes( QgsAttributeList() );
-
-  QgsFeatureIterator fit = layer->getFeatures( req );
-=======
   //unit type
   QGis::UnitType mapUnits = layer->crs().mapUnits();
   if ( ct )
@@ -774,10 +764,8 @@
   }
 
   writer->startRender( layer );
->>>>>>> 9f9ce329
 
   // write all features
-  QgsFeature fet;
   while ( fit.nextFeature( fet ) )
   {
     if ( onlySelected && !ids.contains( fet.id() ) )
@@ -1224,7 +1212,8 @@
   OGR_DS_SetStyleTableDirectly( ds, ogrStyleTable );
 }
 
-QgsVectorFileWriter::WriterError QgsVectorFileWriter::exportFeaturesSymbolLevels( QgsVectorLayer* layer, const QgsCoordinateTransform* ct, QString* errorMessage )
+QgsVectorFileWriter::WriterError QgsVectorFileWriter::exportFeaturesSymbolLevels( QgsVectorLayer* layer, QgsFeatureIterator& fit,
+                                                                                  const QgsCoordinateTransform* ct, QString* errorMessage )
 {
   if ( !layer || !layer->isUsingRendererV2() )
   {
@@ -1249,7 +1238,7 @@
   //fetch features
   QgsFeature fet;
   QgsSymbolV2* featureSymbol = 0;
-  while ( layer->nextFeature( fet ) )
+  while ( fit.nextFeature( fet ) )
   {
     if ( ct )
     {
@@ -1264,8 +1253,8 @@
       {
         delete ct;
 
-        QString msg = QObject::tr( "Failed to transform a point while drawing a feature of type '%1'. Writing stopped. (Exception: %2)" )
-                      .arg( fet.typeName() ).arg( e.what() );
+        QString msg = QObject::tr( "Failed to transform, writing stopped. (Exception: %1)" )
+                      .arg( e.what() );
         QgsLogger::warning( msg );
         if ( errorMessage )
           *errorMessage = msg;
