--- conflicted
+++ resolved
@@ -6467,11 +6467,7 @@
   QList<GEOSGeometry*> geoms;
   foreach ( QgsGeometry* g, geometryList )
   {
-<<<<<<< HEAD
-    geoms.append( GEOSGeom_clone( g->asGeos() ) );
-=======
-    geoms.append( GEOSGeom_clone_r( geosinit.ctxt, g->asGeos()) );
->>>>>>> 6354dd3a
+    geoms.append( GEOSGeom_clone_r( geosinit.ctxt, g->asGeos() ) );
   }
   GEOSGeometry *geomUnion = _makeUnion( geoms );
   QgsGeometry *ret = new QgsGeometry();
