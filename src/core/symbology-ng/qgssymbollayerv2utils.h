

#ifndef QGSSYMBOLLAYERV2UTILS_H
#define QGSSYMBOLLAYERV2UTILS_H

#include <QMap>
#include <Qt>
#include <QtCore>
#include "qgssymbolv2.h"

class QgsSymbolV2;
class QgsSymbolLayerV2;
class QgsVectorColorRampV2;

typedef QMap<QString, QString> QgsStringMap;
typedef QMap<QString, QgsSymbolV2* > QgsSymbolV2Map;

class QColor;
class QDomDocument;
class QDomElement;
class QIcon;
class QPixmap;
class QPointF;
class QSize;

class CORE_EXPORT QgsSymbolLayerV2Utils
{
  public:

    static QString encodeColor( QColor color );
    static QColor decodeColor( QString str );

    static QString encodePenStyle( Qt::PenStyle style );
    static Qt::PenStyle decodePenStyle( QString str );

    static QString encodePenJoinStyle( Qt::PenJoinStyle style );
    static Qt::PenJoinStyle decodePenJoinStyle( QString str );

    static QString encodePenCapStyle( Qt::PenCapStyle style );
    static Qt::PenCapStyle decodePenCapStyle( QString str );

    static QString encodeBrushStyle( Qt::BrushStyle style );
    static Qt::BrushStyle decodeBrushStyle( QString str );

    static QString encodePoint( QPointF point );
    static QPointF decodePoint( QString str );

    static QString encodeRealVector( const QVector<qreal>& v );
    static QVector<qreal> decodeRealVector( const QString& s );

    static QString encodeOutputUnit( QgsSymbolV2::OutputUnit unit );
    static QgsSymbolV2::OutputUnit decodeOutputUnit( QString str );

    static QIcon symbolPreviewIcon( QgsSymbolV2* symbol, QSize size );
    static QIcon symbolLayerPreviewIcon( QgsSymbolLayerV2* layer, QgsSymbolV2::OutputUnit u, QSize size );
    static QIcon colorRampPreviewIcon( QgsVectorColorRampV2* ramp, QSize size );

    static QPixmap symbolPreviewPixmap( QgsSymbolV2* symbol, QSize size );
    static QPixmap colorRampPreviewPixmap( QgsVectorColorRampV2* ramp, QSize size );

    static QgsSymbolV2* loadSymbol( QDomElement& element );
    static QgsSymbolLayerV2* loadSymbolLayer( QDomElement& element );
    static QDomElement saveSymbol( QString name, QgsSymbolV2* symbol, QDomDocument& doc, QgsSymbolV2Map* subSymbols = NULL );

    static QgsStringMap parseProperties( QDomElement& element );
    static void saveProperties( QgsStringMap props, QDomDocument& doc, QDomElement& element );

    static QgsSymbolV2Map loadSymbols( QDomElement& element );
    static QDomElement saveSymbols( QgsSymbolV2Map& symbols, QString tagName, QDomDocument& doc );

    static void clearSymbolMap( QgsSymbolV2Map& symbols );

    static QgsVectorColorRampV2* loadColorRamp( QDomElement& element );
    static QDomElement saveColorRamp( QString name, QgsVectorColorRampV2* ramp, QDomDocument& doc );

    /**Returns the line width scale factor depending on the unit and the paint device*/
    static double lineWidthScaleFactor( QgsRenderContext& c, QgsSymbolV2::OutputUnit u );
    /**Returns scale factor painter units -> pixel dimensions*/
    static double pixelSizeScaleFactor( QgsRenderContext& c, QgsSymbolV2::OutputUnit u );
    /**Creates a render context for a pixel based device*/
    static QgsRenderContext createRenderContext( QPainter* p );

    /**Multiplies opacity of image pixel values with a (global) transparency value*/
    static void multiplyImageOpacity( QImage* image, qreal alpha );

<<<<<<< HEAD
	/**Sorts the passed list in requested order*/
	static void sortVariantList( QList<QVariant>& list, Qt::SortOrder order );
=======
    /**Returns a point on the line from startPoint to directionPoint that is a certain distance away from the starting point*/
    static QPointF pointOnLineWithDistance( const QPointF& startPoint, const QPointF& directionPoint, double distance );
>>>>>>> 03c13add
};

class QPolygonF;

//! calculate line shifted by a specified distance
QPolygonF offsetLine( QPolygonF polyline, double dist );


#endif<|MERGE_RESOLUTION|>--- conflicted
+++ resolved
@@ -83,13 +83,10 @@
     /**Multiplies opacity of image pixel values with a (global) transparency value*/
     static void multiplyImageOpacity( QImage* image, qreal alpha );
 
-<<<<<<< HEAD
-	/**Sorts the passed list in requested order*/
-	static void sortVariantList( QList<QVariant>& list, Qt::SortOrder order );
-=======
+    /**Sorts the passed list in requested order*/
+    static void sortVariantList( QList<QVariant>& list, Qt::SortOrder order );
     /**Returns a point on the line from startPoint to directionPoint that is a certain distance away from the starting point*/
     static QPointF pointOnLineWithDistance( const QPointF& startPoint, const QPointF& directionPoint, double distance );
->>>>>>> 03c13add
 };
 
 class QPolygonF;
