--- conflicted
+++ resolved
@@ -289,51 +289,6 @@
   return NULL;
 }
 
-<<<<<<< HEAD
-=======
-  if ( graphDirector == NULL )
-    return;
-
-  RgSimpleGraphBuilder builder( mQGisIface->mapCanvas()->mapRenderer()->destinationCrs(),
-                                mQGisIface->mapCanvas()->mapRenderer()->hasCrsTransformEnabled() );
-  QVector< QgsPoint > null;
-  graphDirector->makeGraph( &builder , null, null );
-  AdjacencyMatrix m = builder.adjacencyMatrix();
-
-  AdjacencyMatrix::iterator it1;
-  AdjacencyMatrixString::iterator it2;
-  for ( it1 = m.begin(); it1 != m.end(); ++it1 )
-  {
-    for ( it2 = it1->second.begin(); it2 != it1->second.end(); ++it2 )
-    {
-      QgsPoint p1 =  mQGisIface->mapCanvas()->getCoordinateTransform()->transform( it1->first );
-      QgsPoint p2 =  mQGisIface->mapCanvas()->getCoordinateTransform()->transform( it2->first );
-      double  x1 = p1.x(),
-                   y1 = p1.y(),
-                        x2 = p2.x(),
-                             y2 = p2.y();
-
-      double length = sqrt( pow( x2 - x1, 2.0 ) + pow( y2 - y1, 2.0 ) );
-      double Cos = ( x2 - x1 ) / length;
-      double Sin = ( y2 - y1 ) / length;
-      double centerX = ( x1 + x2 ) / 2;
-      double centerY = ( y1 + y2 ) / 2;
-      double r = mArrowSize;
-
-      QPointF pt1( centerX - Sin*r, centerY + Cos*r );
-      QPointF pt2( centerX + Sin*r, centerY - Cos*r );
-
-      QVector<QPointF> tmp;
-      tmp.resize( 3 );
-      tmp[0] = QPointF( centerX + Cos * r * 2, centerY + Sin * r * 2 );
-      tmp[1] = pt1;
-      tmp[2] = pt2;
-      painter->drawPolygon( tmp );
-    }
-  }
-  delete graphDirector;
-}// RoadGraphPlugin::render()
->>>>>>> c8dd5879
 QString RoadGraphPlugin::timeUnitName()
 {
   return mTimeUnitName;
