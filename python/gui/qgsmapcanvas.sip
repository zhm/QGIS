/** \class QgsMapCanvasLayer
  \brief class that stores additional layer's flags together with pointer to the layer
*/
class QgsMapCanvasLayer
{
%TypeHeaderCode
#include <qgsmapcanvas.h>
%End
  public:
    QgsMapCanvasLayer( QgsMapLayer* layer, bool visible = true, bool isInOverview = false );

    void setVisible( bool visible );
    void setInOverview( bool isInOverview );

    bool isVisible() const;
    bool isInOverview() const;

    QgsMapLayer* layer();
};


/*! \class QgsMapCanvas
 * \brief Map canvas class for displaying all GIS data types.
 */

class QgsMapCanvas : QGraphicsView
{
%TypeHeaderCode
#include <qgsmapcanvas.h>
%End

%ConvertToSubClassCode
  if (dynamic_cast<QgsMapCanvas*>(sipCpp) != NULL)
    sipClass = sipClass_QgsMapCanvas;
  else
    sipClass = NULL;
%End

  public:

    enum WheelAction { WheelZoom, WheelZoomAndRecenter, WheelZoomToMouseCursor, WheelNothing };

    //! Constructor
    QgsMapCanvas( QWidget * parent /TransferThis/ = 0, const char *name = 0 );

    //! Destructor
    ~QgsMapCanvas();

    void setLayerSet( QList<QgsMapCanvasLayer>& layers );

    void setCurrentLayer( QgsMapLayer* layer );

    void updateOverview();

    void enableOverviewMode( QgsMapOverviewCanvas* overview );

    //! Get access to properties used for map rendering
    //! @note added in 2.1
    const QgsMapSettings& mapSettings() const;

    //! sets whether to use projections for this layer set
    //! @note added in 2.1
    void setCrsTransformEnabled( bool enabled );

    //! sets destination coordinate reference system
    //! @note added in 2.1
    void setDestinationCrs( const QgsCoordinateReferenceSystem& crs );

    //! Get access to the labeling results (may be null)
    //! @note added in 2.1
    const QgsLabelingResults* labelingResults() const;

    //! Set whether to cache images of rendered layers
    //! @note added in 2.1
    void setCachingEnabled( bool enabled );

    //! Check whether images of rendered layers are curerently being cached
    //! @note added in 2.1
    bool isCachingEnabled() const;

    //! Make sure to remove any rendered images from cache (does nothing if cache is not enabled)
    //! @note added in 2.1
    void clearCache();

    //! Set whether the layers are rendered in parallel or sequentially
    //! @note added in 2.1
    void setParallelRenderingEnabled( bool enabled );

    //! Check whether the layers are rendered in parallel or sequentially
    //! @note added in 2.1
    bool isParallelRenderingEnabled() const;

    //! Set how often map preview should be updated while it is being rendered (in miliseconds)
    //! @note added in 2.1
    void setMapUpdateInterval( int timeMiliseconds );

    //! Find out how often map preview should be updated while it is being rendered (in miliseconds)
    //! @note added in 2.1
    int mapUpdateInterval() const;

    //! @deprecated since 2.1 - there could be more than just one "map" items
    QgsMapCanvasMap* map();

<<<<<<< HEAD
    //! @deprecated since 2.1 - use mapRendererSettings() for anything related to current renderer settings
    //// SIP: removed /Transfer/ because it crashes after few calls to iface.mapCanvas().mapRenderer().hasCrsTransformEnabled()
    //// and in fact there is no transfer of ownership from c++ to python!
    //// Actually the problem comes from the fact that "hasCrsTransformEnabled" is both a signal and a normal method
    QgsMapRenderer* mapRenderer() /Deprecated/;
=======
    // KeepReference is necessary because otherwise 
    // mapRenderer().hasCrsTransformEnabled() was crashing, most probably because 
    // QgsMapRenderer.hasCrsTransformEnabled() is both signal and function
    QgsMapRenderer* mapRenderer() /KeepReference/;
>>>>>>> 4e3738a2

    //! @deprecated since 2.1
    QPaintDevice &canvasPaintDevice() /Deprecated/;

    //! Get the last reported scale of the canvas
    double scale();

    //! @deprecated since 2.1 - use refresh() - clear does the same thing
    void clear() /Deprecated/;

    //! Returns the mapUnitsPerPixel (map units per pixel) for the canvas
    double mapUnitsPerPixel() const;

    //! Returns the current zoom exent of the map canvas
    QgsRectangle extent() const;
    //! Returns the combined exent for all layers on the map canvas
    QgsRectangle fullExtent() const;

    //! Set the extent of the map canvas
    void setExtent( const QgsRectangle &r );

    //! Zoom to the full extent of all layers
    void zoomToFullExtent();

    //! Zoom to the previous extent (view)
    void zoomToPreviousExtent();

    //! Zoom to the next extent (view)
    void zoomToNextExtent();

    // ! Clears the list of extents and sets current extent as first item
    void clearExtentHistory();

    /** Zoom to the extent of the selected features of current (vector) layer.
      Added in version 1.2: optionally specify different than current layer */
    void zoomToSelected( QgsVectorLayer* layer = NULL );

    /** Pan to the selected features of current (vector) layer keeping same extent.
      @note added in 2.0 */
    void panToSelected( QgsVectorLayer* layer = NULL );

    /** \brief Sets the map tool currently being used on the canvas */
    void setMapTool( QgsMapTool* mapTool );

    /** \brief Unset the current map tool or last non zoom tool
     *
     * This is called from destructor of map tools to make sure
     * that this map tool won't be used any more.
     * You don't have to call it manualy, QgsMapTool takes care of it.
     */
    void unsetMapTool( QgsMapTool* mapTool );

    /**Returns the currently active tool*/
    QgsMapTool* mapTool();

    /** Write property of QColor bgColor. */
    virtual void setCanvasColor( const QColor & _newVal );
    /** Read property of QColor bgColor. */
    virtual QColor canvasColor() const;

    /** Set color of selected vector features */
    //! @note added in 2.1
    void setSelectionColor( const QColor& color );

    /** Emits signal scaleChanged to update scale in main window */
    void updateScale();

    //! @deprecated since v2.1 - does nothing
    void updateFullExtent() /Deprecated/;

    //! return the map layer at position index in the layer stack
    QgsMapLayer *layer( int index );

    //! return number of layers on the map
    int layerCount() const;

    //! return list of layers within map canvas. Added in v1.5
    QList<QgsMapLayer*> layers() const;

    /*! Freeze/thaw the map canvas. This is used to prevent the canvas from
     * responding to events while layers are being added/removed etc.
     * @param frz Boolean specifying if the canvas should be frozen (true) or
     * thawed (false). Default is true.
     */
    void freeze( bool frz = true );

    /*! Accessor for frozen status of canvas */
    bool isFrozen();

    //! @deprecated since 2.1 - use refresh() to trigger a refresh (clients should not decide explicitly whether canvas is dirty or not)
    void setDirty( bool _dirty ) /Deprecated/;

    //! @deprecated since 2.1 - dirty flag is not kept anymore - always returns false
    bool isDirty() const /Deprecated/;

    //! Set map units (needed by project properties dialog)
    void setMapUnits( QGis::UnitType mapUnits );
    //! Get the current canvas map units

    QGis::UnitType mapUnits() const;

    //! Get the current coordinate transform
    const QgsMapToPixel* getCoordinateTransform();

    //! true if canvas currently drawing
    bool isDrawing();

    //! returns current layer (set by legend widget)
    QgsMapLayer* currentLayer();

    //! set wheel action and zoom factor (should be greater than 1)
    void setWheelAction( WheelAction action, double factor = 2 );

    //! Zoom in with fixed factor
    void zoomIn( );

    //! Zoom out with fixed factor
    void zoomOut( );

    //! Zoom to a specific scale
    // added in 1.5
    void zoomScale( double scale );

    //! Zoom with the factor supplied. Factor > 1 zooms out, interval (0,1) zooms in
    void zoomByFactor( double scaleFactor );

    //! Zooms in/out with a given center
    void zoomWithCenter( int x, int y, bool zoomIn );

    //! used to determine if anti-aliasing is enabled or not
    void enableAntiAliasing( bool theFlag );

    //! true if antialising is enabled
    bool antiAliasingEnabled() const;

    //! @deprecated since 2.1 - does nothing because now we always render to QImage
    void useImageToRender( bool theFlag ) /Deprecated/;

    // following 2 methods should be moved elsewhere or changed to private
    // currently used by pan map tool
    //! Ends pan action and redraws the canvas.
    void panActionEnd( QPoint releasePoint );

    //! Called when mouse is moving and pan is activated
    void panAction( QMouseEvent * event );

    //! returns last position of mouse cursor
    QPoint mouseLastXY();

  public slots:

    /**Repaints the canvas map*/
    void refresh();

    //! Receives signal about selection change, and pass it on with layer info
    void selectionChangedSlot();

    //! Save the convtents of the map canvas to disk as an image
    void saveAsImage( QString theFileName, QPixmap * QPixmap = 0, QString = "PNG" );

    //! This slot is connected to the visibility change of one or more layers
    void layerStateChange();

    //! Whether to suppress rendering or not
    void setRenderFlag( bool theFlag );
    //! State of render suppression flag
    bool renderFlag();

    /** A simple helper method to find out if on the fly projections are enabled or not */
    bool hasCrsTransformEnabled();

    //! @deprecated in 2.1 - does nothing - kept for API compatibility
    void updateMap() /Deprecated/;

    //! stop rendering (if there is any right now)
    //! @note added in 2.1
    void stopRendering();

    //! @deprecated since 2.1 - does nothing - errors are reported by different means
    void showError( QgsMapLayer * mapLayer ) /Deprecated/;

    //! called to read map canvas settings from project
    void readProject( const QDomDocument & );

    //! called to write map canvas settings to project
    void writeProject( QDomDocument & );

    //! ask user about datum transformation
    void getDatumTransformInfo( const QgsMapLayer* ml, const QString& srcAuthId, const QString& destAuthId );

  signals:
    /** Let the owner know how far we are with render operations */
    //! @deprecated since 2.1 - already unused in 2.0 anyway
    void setProgress( int, int ) /Deprecated/;

    /** emits current mouse position
        \note changed in 1.3 */
    void xyCoordinates( const QgsPoint &p );

    //! Emitted when the scale of the map changes
    void scaleChanged( double );

    //! Emitted when the extents of the map change
    void extentsChanged();

    /** Emitted when the canvas has rendered.

     Passes a pointer to the painter on which the map was drawn. This is
     useful for plugins that wish to draw on the map after it has been
     rendered.  Passing the painter allows plugins to work when the map is
     being rendered onto a pixmap other than the mapCanvas own pixmap member.

    */
    //! TODO: deprecate when decorations are reimplemented as map canvas items
    //! - anything related to rendering progress is not visible outside of map canvas
    //! - additional drawing shall be done directly within the renderer job or independently as a map canvas item
    void renderComplete( QPainter * );

    /** Emitted when canvas finished a refresh request.
    \note Added in 2.0 */
    //! @deprecated since 2.1 - anything related to rendering progress is not visible outside of map canvas
    void mapCanvasRefreshed() /Deprecated/;

    /** Emitted when the canvas is about to be rendered.
      \note Added in 1.5 */
    //! @deprecated since 2.1 - anything related to rendering progress is not visible outside of map canvas
    void renderStarting() /Deprecated/;

    //! Emitted when a new set of layers has been received
    void layersChanged();

    //! Emit key press event
    void keyPressed( QKeyEvent * e );

    //! Emit key release event
    void keyReleased( QKeyEvent * e );

    //! Emit map tool changed event
    void mapToolSet( QgsMapTool *tool );

    //! Emitted when selection in any layer gets changed
    void selectionChanged( QgsMapLayer * layer );

    //! Emitted when zoom last status changed
    //! @note: this signal was added in version 1.4
    void zoomLastStatusChanged( bool );

    //! Emitted when zoom next status changed
    //! @note: this signal was added in version 1.4
    void zoomNextStatusChanged( bool );

    //! Emitted when on-the-fly projection has been turned on/off
    //! @note added in 2.1
    void hasCrsTransformEnabledChanged( bool flag );

    //! Emitted when map CRS has changed
    //! @note added in 2.1
    void destinationCrsChanged();

    //! Emmitted when map units are changed
    //! @note added in 2.1
    void mapUnitsChanged();

  protected:
    //! Overridden standard event to be gestures aware
    bool event( QEvent * e );

    //! Overridden key press event
    void keyPressEvent( QKeyEvent * e );

    //! Overridden key release event
    void keyReleaseEvent( QKeyEvent * e );

    //! Overridden mouse double click event
    void mouseDoubleClickEvent( QMouseEvent * e );

    //! Overridden mouse move event
    void mouseMoveEvent( QMouseEvent * e );

    //! Overridden mouse press event
    void mousePressEvent( QMouseEvent * e );

    //! Overridden mouse release event
    void mouseReleaseEvent( QMouseEvent * e );

    //! Overridden mouse wheel event
    void wheelEvent( QWheelEvent * e );

    //! Overridden resize event
    void resizeEvent( QResizeEvent * e );

    //! Overridden paint event
    void paintEvent( QPaintEvent * e );

    //! Overridden drag enter event
    void dragEnterEvent( QDragEnterEvent * e );

    //! called when panning is in action, reset indicates end of panning
    void moveCanvasContents( bool reset = false );

    //! called on resize or changed extent to notify canvas items to change their rectangle
    void updateCanvasItemPositions();

private:
    void connectNotify( const char * signal );
}; // class QgsMapCanvas<|MERGE_RESOLUTION|>--- conflicted
+++ resolved
@@ -101,18 +101,12 @@
     //! @deprecated since 2.1 - there could be more than just one "map" items
     QgsMapCanvasMap* map();
 
-<<<<<<< HEAD
     //! @deprecated since 2.1 - use mapRendererSettings() for anything related to current renderer settings
     //// SIP: removed /Transfer/ because it crashes after few calls to iface.mapCanvas().mapRenderer().hasCrsTransformEnabled()
     //// and in fact there is no transfer of ownership from c++ to python!
     //// Actually the problem comes from the fact that "hasCrsTransformEnabled" is both a signal and a normal method
-    QgsMapRenderer* mapRenderer() /Deprecated/;
-=======
-    // KeepReference is necessary because otherwise 
-    // mapRenderer().hasCrsTransformEnabled() was crashing, most probably because 
-    // QgsMapRenderer.hasCrsTransformEnabled() is both signal and function
-    QgsMapRenderer* mapRenderer() /KeepReference/;
->>>>>>> 4e3738a2
+    //// /KeepReference/ is necessary because otherwise mapRenderer().hasCrsTransformEnabled() was crashing
+    QgsMapRenderer* mapRenderer() /Deprecated, KeepReference/;
 
     //! @deprecated since 2.1
     QPaintDevice &canvasPaintDevice() /Deprecated/;
